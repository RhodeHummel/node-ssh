/* @flow */

import Path from 'path'
import SSH2 from 'ssh2'
import invariant from 'assert'
import scanDirectory from 'sb-scandir'
import shellEscape from 'shell-escape'
import * as Helpers from './helpers'
import type { ConfigGiven } from './types'

class SSH {
  connection: ?SSH2;
  constructor() {
    this.connection = null
  }
  connect(givenConfig: ConfigGiven): Promise<this> {
    const connection = new SSH2()
    this.connection = connection
    return new Promise(function(resolve) {
      resolve(Helpers.normalizeConfig(givenConfig))
    }).then(config =>
      new Promise((resolve, reject) => {
        connection.on('error', reject)
        connection.on('ready', () => {
          connection.removeListener('error', reject)
          resolve(this)
        })
        connection.on('end', () => {
          if (this.connection === connection) {
            this.connection = null
          }
        })
        connection.connect(config)
      }),
    )
  }
  async requestShell(): Promise<Object> {
    const connection = this.connection
    invariant(connection, 'Not connected to server')
    return new Promise(function(resolve, reject) {
      connection.shell(Helpers.generateCallback(resolve, reject))
    })
  }
  async requestSFTP(): Promise<Object> {
    const connection = this.connection
    invariant(connection, 'Not connected to server')
    return new Promise(function(resolve, reject) {
      connection.sftp(Helpers.generateCallback(resolve, reject))
    })
  }
  async mkdir(path: string, type: 'exec' | 'sftp' = 'sftp', givenSftp: ?Object = null): Promise<void> {
    invariant(this.connection, 'Not connected to server')
    invariant(type === 'exec' || type === 'sftp', 'Type should either be sftp or exec')
    if (type === 'exec') {
      const output = await this.exec('mkdir', ['-p', path])
      if (output.stdout) {
        throw new Error(output.stdout)
      }
    } else {
      invariant(!givenSftp || typeof givenSftp === 'object', 'sftp must be an object')
      const sftp = givenSftp || await this.requestSFTP()

      const makeSftpDirectory = retry =>
        Helpers.mkdirSftp(path, sftp).catch((error) => {
          if (retry && error && error.message === 'No such file') {
            return this.mkdir(Path.dirname(path), 'sftp', sftp).then(() => makeSftpDirectory(false))
          }
          throw error
        })
      try {
        await makeSftpDirectory(true)
      } finally {
        if (!givenSftp) {
          sftp.end()
        }
      }
    }
  }
  async exec(command: string, parameters: Array<string> = [], options: { cwd?: string, stdin?: string, stream?: string, options?: Object } = {}): Promise<string | Object> {
    invariant(this.connection, 'Not connected to server')
    invariant(typeof options === 'object' && options, 'options must be an Object')
    invariant(!options.cwd || typeof options.cwd === 'string', 'options.cwd must be a string')
    invariant(!options.stdin || typeof options.stdin === 'string', 'options.stdin must be a string')
    invariant(!options.stream || ['stdout', 'stderr', 'both'].indexOf(options.stream) !== -1, 'options.stream must be among "stdout", "stderr" and "both"')
    invariant(!options.options || typeof options.options === 'object', 'options.options must be an object')

    const output = await this.execCommand([command].concat(shellEscape(parameters)).join(' '), options)
    if (!options.stream || options.stream === 'stdout') {
      if (output.stderr) {
        throw new Error(output.stderr)
      }
      return output.stdout
    }
    if (options.stream === 'stderr') {
      return output.stderr
    }
    return output
  }
  async execCommand(givenCommand: string, options: { cwd?: string, stdin?: string, options?: Object } = {}): Promise<{ stdout: string, stderr: string, code: number, signal: ?string }> {
    let command = givenCommand
    const connection = this.connection
    invariant(connection, 'Not connected to server')
    invariant(typeof options === 'object' && options, 'options must be an Object')
    invariant(!options.cwd || typeof options.cwd === 'string', 'options.cwd must be a string')
    invariant(!options.stdin || typeof options.stdin === 'string', 'options.stdin must be a string')
    invariant(!options.options || typeof options.options === 'object', 'options.options must be an object')

    if (options.cwd) {
      // NOTE: Output piping cd command to hide directory non-existent errors
      command = `cd ${shellEscape([options.cwd])} 1> /dev/null 2> /dev/null; ${command}`
    }
    const output = { stdout: [], stderr: [] }
    return new Promise(function(resolve, reject) {
      connection.exec(command, Helpers.generateCallback(function(stream) {
        stream.on('data', function(chunk) {
          output.stdout.push(chunk)
        })
        stream.stderr.on('data', function(chunk) {
          output.stderr.push(chunk)
        })
        if (options.stdin) {
          stream.write(options.stdin)
          stream.end()
        }
        stream.on('close', function(code, signal) {
          resolve({ code, signal, stdout: output.stdout.join('').trim(), stderr: output.stderr.join('').trim() })
        })
      }, reject), options.options || {})
    })
  }
  async getFile(localFile: string, remoteFile: string, givenSftp: ?Object = null, givenOpts: ?Object = null): Promise<void> {
    invariant(this.connection, 'Not connected to server')
    invariant(typeof localFile === 'string' && localFile, 'localFile must be a string')
    invariant(typeof remoteFile === 'string' && remoteFile, 'remoteFile must be a string')
    invariant(!givenSftp || typeof givenSftp === 'object', 'sftp must be an object')
    invariant(!givenOpts || typeof givenOpts === 'object', 'opts must be an object')

    const opts = givenOpts || {}
    const sftp = givenSftp || await this.requestSFTP()

    try {
      await new Promise(function(resolve, reject) {
        sftp.fastGet(remoteFile, localFile, opts, Helpers.generateCallback(resolve, reject))
      })
    } finally {
      if (!givenSftp) {
        sftp.end()
      }
    }
  }
  async putFile(localFile: string, remoteFile: string, givenSftp: ?Object = null, givenOpts: ?Object = null): Promise<void> {
    invariant(this.connection, 'Not connected to server')
    invariant(typeof localFile === 'string' && localFile, 'localFile must be a string')
    invariant(typeof remoteFile === 'string' && remoteFile, 'remoteFile must be a string')
    invariant(!givenSftp || typeof givenSftp === 'object', 'sftp must be an object')
    invariant(!givenOpts || typeof givenOpts === 'object', 'opts must be an object')
    invariant(await Helpers.exists(localFile), `localFile does not exist at ${localFile}`)

    const that = this
    const opts = givenOpts || {}
    const sftp = givenSftp || await this.requestSFTP()

    function putFile(retry: boolean) {
      return new Promise(function(resolve, reject) {
        sftp.fastPut(localFile, remoteFile, opts, Helpers.generateCallback(resolve, function(error) {
          if (error.message === 'No such file' && retry) {
            resolve(that.mkdir(Path.dirname(remoteFile), 'sftp', sftp).then(() => putFile(false)))
          } else {
            reject(error)
          }
        }))
      })
    }

    try {
      await putFile(true)
    } finally {
      if (!givenSftp) {
        sftp.end()
      }
    }
  }
  async putFiles(files: Array<{ local: string, remote: string }>, givenSftp: ?Object = null, maxAtOnce: number = 5, givenOpts: ?Object = null): Promise<void> {
    invariant(this.connection, 'Not connected to server')
    invariant(!givenSftp || typeof givenSftp === 'object', 'sftp must be an object')
    invariant(!givenOpts || typeof givenOpts === 'object', 'opts must be an object')
    invariant(Array.isArray(files), 'files must be an array')
    invariant(typeof maxAtOnce === 'number' && Number.isFinite(maxAtOnce), 'maxAtOnce must be a valid number')

    for (let i = 0, length = files.length; i < length; ++i) {
      const file = files[i]
      invariant(file, 'files items must be valid objects')
      invariant(file.local && typeof file.local === 'string', `files[${i}].local must be a string`)
      invariant(file.remote && typeof file.remote === 'string', `files[${i}].remote must be a string`)
    }

    const opts = givenOpts || {}
    const sftp = givenSftp || await this.requestSFTP()
    let transferred = []

    try {
      for (let i = 0, length = Math.ceil(files.length / maxAtOnce); i < length; i++) {
        const index = i * maxAtOnce
        const chunk = files.slice(index, index + maxAtOnce)
        await Promise.all(chunk.map(file =>
<<<<<<< HEAD
          this.putFile(file.local, file.remote, sftp),
=======
          this.putFile(file.local, file.remote, sftp, opts)
>>>>>>> e999db87
        ))
        transferred = transferred.concat(chunk)
      }
    } catch (error) {
      error.transferred = transferred
      throw error
    } finally {
      if (!sftp) {
        sftp.end()
      }
    }
  }
  async putDirectory(localDirectory: string, remoteDirectory: string, givenConfig: Object = {}, givenSftp: ?Object = null, givenOpts: ?Object = null): Promise<boolean> {
    invariant(this.connection, 'Not connected to server')
    invariant(typeof localDirectory === 'string' && localDirectory, 'localDirectory must be a string')
    invariant(typeof remoteDirectory === 'string' && remoteDirectory, 'localDirectory must be a string')
    invariant(await Helpers.exists(localDirectory), `localDirectory does not exist at ${localDirectory}`)
    invariant((await Helpers.stat(localDirectory)).isDirectory(), `localDirectory is not a directory at ${localDirectory}`)
    invariant(typeof givenConfig === 'object' && givenConfig, 'config must be an object')
    invariant(!givenSftp || typeof givenSftp === 'object', 'sftp must be an object')
    invariant(!givenOpts || typeof givenOpts === 'object', 'opts must be an object')

    const opts = givenOpts || {}
    const sftp = givenSftp || await this.requestSFTP()
    const config = Helpers.normalizePutDirectoryConfig(givenConfig)
    const files = (await scanDirectory(localDirectory, config.recursive, config.validate))
      .map(function(item) {
        return Path.relative(localDirectory, item)
      })
    const directoriesCreated = new Set()

    // eslint-disable-next-line arrow-parens
    const promises = files.map(async (file) => {
      const localFile = Path.join(localDirectory, file)
      const remoteFile = Path.join(remoteDirectory, file).split(Path.sep).join('/')
      const remoteFileDirectory = Path.dirname(remoteFile)
      if (!directoriesCreated.has(remoteFileDirectory)) {
        await this.mkdir(remoteFileDirectory, 'sftp', sftp)
        directoriesCreated.add(remoteFileDirectory)
      }
      try {
        await this.putFile(localFile, remoteFile, sftp, opts)
        config.tick(localFile, remoteFile, null)
        return true
      } catch (_) {
        config.tick(localFile, remoteFile, _)
        return false
      }
    })

    let results
    try {
      results = await Promise.all(promises)
    } finally {
      if (!givenSftp) {
        sftp.end()
      }
    }

    return results.every(i => i)
  }
  dispose() {
    if (this.connection) {
      this.connection.end()
    }
  }
}

module.exports = SSH<|MERGE_RESOLUTION|>--- conflicted
+++ resolved
@@ -203,11 +203,7 @@
         const index = i * maxAtOnce
         const chunk = files.slice(index, index + maxAtOnce)
         await Promise.all(chunk.map(file =>
-<<<<<<< HEAD
-          this.putFile(file.local, file.remote, sftp),
-=======
-          this.putFile(file.local, file.remote, sftp, opts)
->>>>>>> e999db87
+          this.putFile(file.local, file.remote, sftp, opts),
         ))
         transferred = transferred.concat(chunk)
       }
